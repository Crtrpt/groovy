--- conflicted
+++ resolved
@@ -86,10 +86,6 @@
     testCompile "log4j:log4j:1.2.16"
     testCompile "org.slf4j:jcl-over-slf4j:1.6.0"
     testCompile "com.thoughtworks.qdox:qdox:1.12"
-<<<<<<< HEAD
-=======
-    testCompile "org.apache.ant:ant-testutil:1.8.3"
->>>>>>> 55ba673e
     runtime "org.codehaus.gpars:gpars:0.12"
 
     tools "com.googlecode.jarjar:jarjar:1.1"
