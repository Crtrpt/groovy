--- conflicted
+++ resolved
@@ -34,12 +34,6 @@
     }
 
     dependencies {
-<<<<<<< HEAD
-        classpath 'org.asciidoctor:asciidoctor-gradle-plugin:0.7.3'
-        classpath 'org.jfrog.buildinfo:build-info-extractor-gradle:2.2.3'
-        classpath 'me.champeau.gradle:japicmp-gradle-plugin:0.1.0'
-        classpath 'me.champeau.gradle:antlr4-gradle-plugin:0.1'
-=======
         // using the old "classpath" style of plugins because the new one doesn't play well with multi-modules
         classpath 'org.asciidoctor:asciidoctor-gradle-plugin:1.5.2'
         classpath "org.jfrog.buildinfo:build-info-extractor-gradle:3.0.3"
@@ -48,7 +42,8 @@
         //classpath 'nl.javadude.gradle.plugins:license-gradle-plugin:0.11.0'
         classpath "gradle.plugin.org.nosphere.apache:creadur-rat-gradle:0.1.3"
         classpath "gradle.plugin.com.github.jk1:gradle-license-report:0.3.2"
->>>>>>> 6f39e27d
+
+        classpath files("lib/antlr4-gradle-plugin-0.1.2-SNAPSHOT.jar");
     }
 }
 
@@ -82,8 +77,8 @@
     apply plugin: 'java'
 
     buildDir = 'target'
-    sourceCompatibility = 1.7
-    targetCompatibility = 1.7
+    sourceCompatibility = 1.8
+    targetCompatibility = 1.8
 
     group = 'org.codehaus.groovy'
     version = groovyVersion
@@ -175,6 +170,7 @@
     xmlunitVersion = '1.6'
     xstreamVersion = '1.4.9'
     spockVersion = '1.0-groovy-2.4'
+    antlr4Version = '4.5.3'
 }
 
 dependencies {
@@ -450,16 +446,16 @@
         tasks.withType(GroovyCompile) {
             logger.info("Building ${project.name}:${name} with InvokeDynamic support activated")
             groovyOptions.optimizationOptions.indy = true
-            sourceCompatibility = 1.7
-            targetCompatibility = 1.7
+            sourceCompatibility = 1.8
+            targetCompatibility = 1.8
         }
         tasks.withType(JavaCompile) {
             if (project.name=='performance') {
                 sourceCompatibility = 1.8
                 targetCompatibility = 1.8
             } else {
-                sourceCompatibility = 1.7
-                targetCompatibility = 1.7
+                sourceCompatibility = 1.8
+                targetCompatibility = 1.8
             }
         }
         jar {
@@ -487,11 +483,11 @@
     apply from: 'user.gradle'
 }
 
-if (!JavaVersion.current().java7Compatible) {
+if (!JavaVersion.current().java8Compatible) {
     logger.lifecycle '''
     **************************************** WARNING **********************************************
     ****** You are running the build with an older JDK. NEVER try to release with 1.6.       ******
-    ****** You must use a JDK 1.7+ in order to compile all features of the language.         ******
+    ****** You must use a JDK 1.8+ in order to compile all features of the language.         ******
     ***********************************************************************************************
 '''
 }
